--- conflicted
+++ resolved
@@ -41,12 +41,7 @@
 
 [dev-dependencies]
 assert_cmd = "2.0"
-<<<<<<< HEAD
-sp-storage = { git = "https://github.com/paritytech/substrate", branch = "master" }
-regex = "1.7"
-=======
 sp-storage = "11.0.0"
->>>>>>> 04e7a9d9
 
 [features]
 default = ["polkadot", "kusama", "westend"]
