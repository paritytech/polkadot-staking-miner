--- conflicted
+++ resolved
@@ -48,13 +48,8 @@
 
 # prometheus
 prometheus = "0.14"
-<<<<<<< HEAD
-hyper = { version = "1.7.0", features = ["server", "http1", "http2"] }
+hyper = { version = "1.8.1", features = ["server", "http1", "http2"] }
 hyper-util = { version = "0.1.18", features = [
-=======
-hyper = { version = "1.8.1", features = ["server", "http1", "http2"] }
-hyper-util = { version = "0.1.17", features = [
->>>>>>> d8dd928d
   "server-auto",
   "server-graceful",
   "tokio",
