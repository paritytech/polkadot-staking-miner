--- conflicted
+++ resolved
@@ -31,13 +31,8 @@
 frame-election-provider-support = "34.0.0"
 pallet-election-provider-multi-phase = "33.0.0"
 sp-npos-elections = "32.0.0"
-<<<<<<< HEAD
 frame-support = "35.0.0"
-sp-runtime = "37.0.0"
-=======
-frame-support = "34.0.0"
 sp-runtime = "38.0.0"
->>>>>>> c6541249
 
 # prometheus
 prometheus = "0.13"
