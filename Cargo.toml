[package]
name = "staking-miner"
version = "0.1.2"
authors = ["Parity Technologies <admin@parity.io>"]
edition = "2021"

[dependencies]
codec = { package = "parity-scale-codec", version = "3.0.0" }
scale-info = { package = "scale-info", version = "2.3.1" }
clap = { version = "3.2", features = ["derive", "env"] }
tracing-subscriber = { version = "0.3.16", features = ["env-filter"] }
jsonrpsee = { version = "0.16", features = ["ws-client"] }
log = "0.4"
serde = "1.0"
serde_json = "1.0"
futures = "0.3"
thiserror = "1.0"
tokio = { version = "1.26", features = ["macros", "rt-multi-thread", "sync", "signal"] }
pin-project-lite = "0.2"

# subxt
subxt = { git = "https://github.com/paritytech/subxt" }
scale-value = "0.6.0"

# substrate
<<<<<<< HEAD
sp-io = { git = "https://github.com/paritytech/substrate" }
frame-system = { git = "https://github.com/paritytech/substrate" }
frame-election-provider-support = { git = "https://github.com/paritytech/substrate" }
pallet-election-provider-multi-phase = { git = "https://github.com/paritytech/substrate" }
sp-npos-elections = { git = "https://github.com/paritytech/substrate" }
frame-support = { git = "https://github.com/paritytech/substrate" }
sp-version = { git = "https://github.com/paritytech/substrate" }
sp-runtime = { git = "https://github.com/paritytech/substrate" }
=======
frame-election-provider-support = "16.0.0"
pallet-election-provider-multi-phase = "15.0.0"
sp-npos-elections = "14.0.0"
frame-support = "16.0.0"
sp-core = "16.0.0"
sp-runtime = "18.0.0"
>>>>>>> 13419b76

# prometheus
prometheus = "0.13"
hyper = { version = "0.14.25", features = ["server", "http1", "http2", "tcp"] }
once_cell = "1.17"

[dev-dependencies]
assert_cmd = "2.0"
sp-storage = "11.0.0"
regex = "1"

[features]
default = ["polkadot", "kusama", "westend"]
slow-tests = []
staking-miner-playground-tests = []
westend = []
polkadot = []
kusama = []<|MERGE_RESOLUTION|>--- conflicted
+++ resolved
@@ -23,7 +23,6 @@
 scale-value = "0.6.0"
 
 # substrate
-<<<<<<< HEAD
 sp-io = { git = "https://github.com/paritytech/substrate" }
 frame-system = { git = "https://github.com/paritytech/substrate" }
 frame-election-provider-support = { git = "https://github.com/paritytech/substrate" }
@@ -32,14 +31,6 @@
 frame-support = { git = "https://github.com/paritytech/substrate" }
 sp-version = { git = "https://github.com/paritytech/substrate" }
 sp-runtime = { git = "https://github.com/paritytech/substrate" }
-=======
-frame-election-provider-support = "16.0.0"
-pallet-election-provider-multi-phase = "15.0.0"
-sp-npos-elections = "14.0.0"
-frame-support = "16.0.0"
-sp-core = "16.0.0"
-sp-runtime = "18.0.0"
->>>>>>> 13419b76
 
 # prometheus
 prometheus = "0.13"
