--- conflicted
+++ resolved
@@ -184,11 +184,7 @@
 		.await?
 		.fetch(&runtime::storage().election_provider_multi_phase().desired_targets())
 		.await?
-<<<<<<< HEAD
-		.expect("Snapshot is non-empty should exist; qed");
-=======
 		.expect("Snapshot is non-empty; `desired_target` should exist; qed");
->>>>>>> 272a2785
 
 	let minimum_untrusted_score = api
 		.storage()
