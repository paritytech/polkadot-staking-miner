// Copyright 2021-2022 Parity Technologies (UK) Ltd.
// This file is part of Polkadot.

// Polkadot is free software: you can redistribute it and/or modify
// it under the terms of the GNU General Public License as published by
// the Free Software Foundation, either version 3 of the License, or
// (at your option) any later version.

// Polkadot is distributed in the hope that it will be useful,
// but WITHOUT ANY WARRANTY; without even the implied warranty of
// MERCHANTABILITY or FITNESS FOR A PARTICULAR PURPOSE.  See the
// GNU General Public License for more details.

// You should have received a copy of the GNU General Public License
// along with Polkadot.  If not, see <http://www.gnu.org/licenses/>.

//! # Polkadot Staking Miner.
//!
//! Simple bot capable of monitoring a polkadot (and cousins) chain and submitting solutions to the
//! `pallet-election-provider-multi-phase`. See `--help` for more details.
//!
//! # Implementation Notes:
//!
//! - First draft: Be aware that this is the first draft and there might be bugs, or undefined
//!   behaviors. Don't attach this bot to an account with lots of funds.
//! - Quick to crash: The bot is written so that it only continues to work if everything goes well.
//!   In case of any failure (RPC, logic, IO), it will crash. This was a decision to simplify the
//!   development. It is intended to run this bot with a `restart = true` way, so that it reports it
//!   crash, but resumes work thereafter.

mod commands;
mod epm;
mod error;
mod helpers;
mod opt;
mod prelude;
mod prometheus;
mod signer;
mod static_types;

use clap::Parser;
use error::Error;
use futures::future::{BoxFuture, FutureExt};
use jsonrpsee::ws_client::WsClientBuilder;
use prelude::*;
use std::sync::Arc;
use tokio::sync::oneshot;
use tracing_subscriber::EnvFilter;

#[derive(Debug, Clone, Parser)]
#[cfg_attr(test, derive(PartialEq))]
#[clap(author, version, about)]
pub struct Opt {
	/// The `ws` node to connect to.
	#[clap(long, short, default_value = DEFAULT_URI, env = "URI")]
	pub uri: String,

	#[clap(subcommand)]
	pub command: Command,

	/// The prometheus endpoint TCP port.
	#[clap(long, short, env = "PROMETHEUS_PORT")]
	pub prometheus_port: Option<u16>,

	/// Sets a custom logging filter. Syntax is `<target>=<level>`, e.g. -lstaking-miner=debug.
	///
	/// Log levels (least to most verbose) are error, warn, info, debug, and trace.
	/// By default, all targets log `info`. The global log level can be set with `-l<level>`.
	#[clap(long, short, default_value = "info")]
	pub log: String,
}

#[derive(Debug, Clone, Parser)]
#[cfg_attr(test, derive(PartialEq))]
pub enum Command {
	/// Monitor for the phase being signed, then compute.
	Monitor(commands::MonitorConfig),
	/// Just compute a solution now, and don't submit it.
	DryRun(commands::DryRunConfig),
	/// Provide a solution that can be submitted to the chain as an emergency response.
	EmergencySolution(commands::EmergencySolutionConfig),
}

// A helper to use different MinerConfig depending on chain.
macro_rules! any_runtime {
	($chain:tt, $($code:tt)*) => {
		match $chain {
			$crate::opt::Chain::Polkadot => {
				#[allow(unused)]
				use $crate::static_types::polkadot::MinerConfig;
				$($code)*
			},
			$crate::opt::Chain::Kusama => {
				#[allow(unused)]
				use $crate::static_types::kusama::MinerConfig;
				$($code)*
			},
			$crate::opt::Chain::Westend => {
				#[allow(unused)]
				use $crate::static_types::westend::MinerConfig;
				$($code)*
			},
		}
	};
}

#[tokio::main]
async fn main() -> Result<(), Error> {
	let Opt { uri, command, prometheus_port, log } = Opt::parse();
	let filter = EnvFilter::from_default_env().add_directive(log.parse()?);
	tracing_subscriber::fmt().with_env_filter(filter).init();

	log::debug!(target: LOG_TARGET, "attempting to connect to {:?}", uri);

	let rpc = loop {
		match WsClientBuilder::default()
			.max_request_body_size(u32::MAX)
			.request_timeout(std::time::Duration::from_secs(600))
			.build(&uri)
			.await
		{
			Ok(rpc) => break rpc,
			Err(e) => {
				log::warn!(
					target: LOG_TARGET,
					"failed to connect to client due to {:?}, retrying soon..",
					e,
				);
			},
		};
		tokio::time::sleep(std::time::Duration::from_millis(2_500)).await;
	};

	let api = SubxtClient::from_rpc_client(Arc::new(rpc)).await?;
	let runtime_version = api.rpc().runtime_version(None).await?;
	let chain = opt::Chain::try_from(runtime_version)?;
	let _prometheus_handle = prometheus::run(prometheus_port.unwrap_or(DEFAULT_PROMETHEUS_PORT))
		.map_err(|e| log::warn!("Failed to start prometheus endpoint: {}", e));
	log::info!(target: LOG_TARGET, "Connected to chain: {}", chain);
	epm::update_metadata_constants(&api).await?;

	SHARED_CLIENT.set(api.clone()).expect("shared client only set once; qed");

	// Start a new tokio task to perform the runtime updates in the background.
	// if this fails then the miner will be stopped and has to be re-started.
	let (tx_upgrade, rx_upgrade) = oneshot::channel::<Error>();
	tokio::spawn(runtime_upgrade_task(api.clone(), tx_upgrade));

	let res = any_runtime!(chain, {
		let fut = match command {
			Command::Monitor(cfg) => commands::monitor_cmd::<MinerConfig>(api, cfg).boxed(),
			Command::DryRun(cfg) => commands::dry_run_cmd::<MinerConfig>(api, cfg).boxed(),
			Command::EmergencySolution(cfg) =>
				commands::emergency_solution_cmd::<MinerConfig>(api, cfg).boxed(),
		};

		run_command(fut, rx_upgrade).await
	});

	log::info!(target: LOG_TARGET, "round of execution finished. outcome = {:?}", res);
	res
}

#[cfg(target_family = "unix")]
async fn run_command(
	fut: BoxFuture<'_, Result<(), Error>>,
	rx_upgrade: oneshot::Receiver<Error>,
) -> Result<(), Error> {
	use tokio::signal::unix::{signal, SignalKind};

	let mut stream_int = signal(SignalKind::interrupt()).map_err(Error::Io)?;
	let mut stream_term = signal(SignalKind::terminate()).map_err(Error::Io)?;

	tokio::select! {
		_ = stream_int.recv() => {
			Ok(())
		}
		_ = stream_term.recv() => {
			Ok(())
		}
		res = rx_upgrade => {
			match res {
				Ok(err) => Err(err),
				Err(_) => unreachable!("A message is sent before the upgrade task is closed; qed"),
			}
		},
		res = fut => res,
	}
}

#[cfg(not(unix))]
async fn run_command(
	fut: BoxFuture<'_, Result<(), Error>>,
	rx_upgrade: oneshot::Receiver<Error>,
) -> Result<(), Error> {
	use tokio::signal::ctrl_c;
	select! {
		_ = ctrl_c() => {},
		res = rx_upgrade => {
			match res {
				Ok(err) => Err(err),
				Err(_) => unreachable!("A message is sent before the upgrade task is closed; qed"),
			}
		},
		res = fut => res,
	}
}

/// Runs until the RPC connection fails or updating the metadata failed.
async fn runtime_upgrade_task(api: SubxtClient, tx: oneshot::Sender<Error>) {
	let updater = api.updater();

	let mut update_stream = match updater.runtime_updates().await {
		Ok(u) => u,
		Err(e) => {
			let _ = tx.send(e.into());
			return
		},
	};

	loop {
		// if the runtime upgrade subscription fails then try establish a new one and if it fails quit.
		let update = match update_stream.next().await {
			Some(Ok(update)) => update,
			_ => {
				log::warn!(target: LOG_TARGET, "Runtime upgrade subscription failed");
				update_stream = match updater.runtime_updates().await {
					Ok(u) => u,
					Err(e) => {
						let _ = tx.send(e.into());
						return
					},
				};
				continue
			},
		};

		let version = update.runtime_version().spec_version;
		match updater.apply_update(update) {
			Ok(()) => {
				if let Err(e) = epm::update_metadata_constants(&api).await {
					let _ = tx.send(e);
					return
				}
				prometheus::on_runtime_upgrade();
				log::info!(target: LOG_TARGET, "upgrade to version: {} successful", version);
			},
			Err(e) => {
				log::warn!(target: LOG_TARGET, "upgrade to version: {} failed: {:?}", version, e);
			},
		}
	}
}

#[cfg(test)]
mod tests {
	use super::*;
	use commands::monitor;

	#[test]
	fn cli_monitor_works() {
		let opt = Opt::try_parse_from([
			env!("CARGO_PKG_NAME"),
			"--uri",
			"hi",
			"--prometheus-port",
			"9999",
			"monitor",
			"--seed-or-path",
			"//Alice",
			"--listen",
			"head",
			"--delay",
			"12",
			"seq-phragmen",
		])
		.unwrap();

		assert_eq!(
			opt,
			Opt {
				uri: "hi".to_string(),
				prometheus_port: Some(9999),
				log: "info".to_string(),
				command: Command::Monitor(commands::MonitorConfig {
					listen: monitor::Listen::Head,
					solver: opt::Solver::SeqPhragmen { iterations: 10 },
					submission_strategy: monitor::SubmissionStrategy::IfLeading,
					seed_or_path: "//Alice".to_string(),
					delay: 12,
					dry_run: false,
				}),
			}
		);
	}

	#[test]
	fn cli_dry_run_works() {
		let opt = Opt::try_parse_from([
			env!("CARGO_PKG_NAME"),
			"--uri",
			"hi",
			"dry-run",
			"--seed-or-path",
			"//Alice",
			"phrag-mms",
		])
		.unwrap();

		assert_eq!(
			opt,
			Opt {
				uri: "hi".to_string(),
				prometheus_port: None,
				log: "info".to_string(),
				command: Command::DryRun(commands::DryRunConfig {
					at: BlockHash::Latest,
					solver: opt::Solver::PhragMMS { iterations: 10 },
					force_snapshot: false,
					force_winner_count: None,
					seed_or_path: Some("//Alice".to_string()),
				}),
			}
		);
	}

	#[test]
	fn cli_emergency_works() {
		let opt = Opt::try_parse_from([
			env!("CARGO_PKG_NAME"),
			"--uri",
			"hi",
			"emergency-solution",
			"99",
			"phrag-mms",
			"--iterations",
			"1337",
		])
		.unwrap();

		assert_eq!(
			opt,
			Opt {
				uri: "hi".to_string(),
				prometheus_port: None,
				log: "info".to_string(),
				command: Command::EmergencySolution(commands::EmergencySolutionConfig {
<<<<<<< HEAD
					take: Some(99),
					at: BlockHash::Latest,
=======
					force_winner_count: Some(99),
					at: None,
>>>>>>> 643f6a59
					solver: opt::Solver::PhragMMS { iterations: 1337 },
				}),
			}
		);
	}
}<|MERGE_RESOLUTION|>--- conflicted
+++ resolved
@@ -314,7 +314,7 @@
 				prometheus_port: None,
 				log: "info".to_string(),
 				command: Command::DryRun(commands::DryRunConfig {
-					at: BlockHash::Latest,
+					at: None,
 					solver: opt::Solver::PhragMMS { iterations: 10 },
 					force_snapshot: false,
 					force_winner_count: None,
@@ -345,13 +345,8 @@
 				prometheus_port: None,
 				log: "info".to_string(),
 				command: Command::EmergencySolution(commands::EmergencySolutionConfig {
-<<<<<<< HEAD
-					take: Some(99),
-					at: BlockHash::Latest,
-=======
+					at: None,
 					force_winner_count: Some(99),
-					at: None,
->>>>>>> 643f6a59
 					solver: opt::Solver::PhragMMS { iterations: 1337 },
 				}),
 			}
