--- conflicted
+++ resolved
@@ -292,11 +292,7 @@
 		.inspect_err(|e| log::error!(target: LOG_TARGET, "Mining solution failed: {:?}", e))
 		.await?;
 
-<<<<<<< HEAD
-	ensure_no_previous_solution::<T::Solution>(&api, block_hash, signer.account_id())
-=======
-	ensure_no_previous_solution::<T::Solution>(&api, hash, &signer.account_id().0.into())
->>>>>>> 643f6a59
+	ensure_no_previous_solution::<T::Solution>(&api, block_hash, &signer.account_id().0.into())
 		.inspect_err(|e| {
 			log::debug!(
 				target: LOG_TARGET,
@@ -312,7 +308,7 @@
 
 	let (solution, score) = match epm::fetch_snapshot_and_mine_solution::<T>(
 		&api,
-		BlockHash::At(block_hash),
+		Some(block_hash),
 		config.solver,
 		round,
 		None,
@@ -463,8 +459,7 @@
 	let indices = api.storage().at(block_hash).fetch_or_default(&addr).await?;
 
 	for (_score, _, idx) in indices.0 {
-		let submission =
-			epm::signed_submission_at::<T>(idx, BlockHash::At(block_hash), api).await?;
+		let submission = epm::signed_submission_at::<T>(idx, Some(block_hash), api).await?;
 
 		if let Some(submission) = submission {
 			if &submission.who == us {
