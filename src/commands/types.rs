--- conflicted
+++ resolved
@@ -82,7 +82,11 @@
 	/// This creates invalid submissions to test the system's response to spam attacks.
 	#[clap(long, default_value_t = false, hide = true)]
 	pub shady: bool,
-<<<<<<< HEAD
+
+	/// Number of balancing iterations for the sequential phragmen algorithm.
+	/// Higher values may produce better balanced solutions at the cost of more computation time.
+	#[clap(long, default_value_t = 10)]
+	pub balancing_iterations: usize,
 }
 
 /// CLI configuration for election prediction
@@ -190,11 +194,4 @@
 	pub account: String,
 	pub stake: u64,
 	pub targets: Vec<String>,
-=======
-
-	/// Number of balancing iterations for the sequential phragmen algorithm.
-	/// Higher values may produce better balanced solutions at the cost of more computation time.
-	#[clap(long, default_value_t = 10)]
-	pub balancing_iterations: usize,
->>>>>>> 557e2322
 }