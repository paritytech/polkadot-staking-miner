--- conflicted
+++ resolved
@@ -236,10 +236,7 @@
 		return
 	}
 
-<<<<<<< HEAD
 	tokio::time::sleep(std::time::Duration::from_secs(config.delay as u64)).await;
-=======
->>>>>>> fcbbeef4
 	let _lock = submit_lock.lock().await;
 
 	let (solution, score) =
