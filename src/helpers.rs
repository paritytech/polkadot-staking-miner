use crate::{chain, prelude::*, Balancing, Solver, BalanceIterations};
use frame_election_provider_support::{PhragMMS, SequentialPhragmen};
use pallet_election_provider_multi_phase::{SolutionOf, SolutionOrSnapshotSize};
use sp_npos_elections::{ElectionScore};

<<<<<<< HEAD
macro_rules! mine_solution_for { ($runtime:tt) => {
	paste::paste! {
		/// The monitor command.
		pub(crate) async fn [<mine_solution_$runtime>](
			api: &chain::$runtime::RuntimeApi,
			hash: Option<Hash>,
			solver: Solver
		) -> Result<(SolutionOf<chain::$runtime::Config>, ElectionScore, SolutionOrSnapshotSize), Error> {
				let (voters, targets, desired_targets) = [<snapshot_$runtime>](&api, hash).await?;

				match solver {
					Solver::SeqPhragmen { iterations } => {
						BalanceIterations::set(iterations);
						Miner::<chain::$runtime::Config>::mine_solution_with_snapshot::<
							SequentialPhragmen<AccountId, Accuracy, Balancing>,
						>(voters, targets, desired_targets)
					},
					Solver::PhragMMS { iterations } => {
						BalanceIterations::set(iterations);
						Miner::<chain::$runtime::Config>::mine_solution_with_snapshot::<PhragMMS<AccountId, Accuracy, Balancing>>(
							voters,
							targets,
							desired_targets,
						)
					},
=======
macro_rules! mine_solution_for {
	($runtime:tt) => {
		paste::paste! {
				/// The monitor command.
				pub(crate) async fn [<mine_solution_$runtime>](
					api: &chain::$runtime::RuntimeApi,
					hash: Option<Hash>,
					solver: Solver
				) -> Result<(SolutionOf<chain::$runtime::Config>, ElectionScore, SolutionOrSnapshotSize), Error> {

						let (voters, targets, desired_targets) = [<snapshot_$runtime>](&api, hash).await?;

						match solver {
							Solver::SeqPhragmen { .. } => {
								//BalanceIterations::set(*iterations);
								Miner::<chain::$runtime::Config>::mine_solution_with_snapshot::<
									SequentialPhragmen<AccountId, Perbill, Balancing>,
								>(voters, targets, desired_targets)
							},
							Solver::PhragMMS { .. } => {
								//BalanceIterations::set(*iterations);
								Miner::<chain::$runtime::Config>::mine_solution_with_snapshot::<PhragMMS<AccountId, Perbill, Balancing>>(
									voters,
									targets,
									desired_targets,
								)
							},
						}
						.map_err(|e| Error::Other(format!("{:?}", e)))
>>>>>>> b7df2918
				}
		}
	};
}

macro_rules! snapshot_for { ($runtime:tt) => {
	paste::paste! {
	pub(crate) async fn [<snapshot_$runtime>](api: &chain::$runtime::RuntimeApi, hash: Option<Hash>) -> Result<crate::chain::$runtime::epm::Snapshot, Error> {
		use crate::chain::$runtime::epm::RoundSnapshot;

		let RoundSnapshot { voters, targets } = api
			.storage()
			.election_provider_multi_phase()
			.snapshot(hash)
			.await?
			.unwrap();

		let desired_targets = api
			.storage()
			.election_provider_multi_phase()
			.desired_targets(hash)
			.await?
			.unwrap_or_default();

		let voters: Vec<_> = voters
			.into_iter()
			.map(|(a, b, mut c)| {
				let mut bounded_vec = frame_support::BoundedVec::default();
				// If this fails just crash the task.
				bounded_vec.try_append(&mut c.0).unwrap();
				(a, b, bounded_vec)
			})
			.collect();

			Ok((voters, targets, desired_targets))
	}
}}}

mine_solution_for!(polkadot);
mine_solution_for!(kusama);
mine_solution_for!(westend);
snapshot_for!(polkadot);
snapshot_for!(kusama);
snapshot_for!(westend);<|MERGE_RESOLUTION|>--- conflicted
+++ resolved
@@ -3,33 +3,6 @@
 use pallet_election_provider_multi_phase::{SolutionOf, SolutionOrSnapshotSize};
 use sp_npos_elections::{ElectionScore};
 
-<<<<<<< HEAD
-macro_rules! mine_solution_for { ($runtime:tt) => {
-	paste::paste! {
-		/// The monitor command.
-		pub(crate) async fn [<mine_solution_$runtime>](
-			api: &chain::$runtime::RuntimeApi,
-			hash: Option<Hash>,
-			solver: Solver
-		) -> Result<(SolutionOf<chain::$runtime::Config>, ElectionScore, SolutionOrSnapshotSize), Error> {
-				let (voters, targets, desired_targets) = [<snapshot_$runtime>](&api, hash).await?;
-
-				match solver {
-					Solver::SeqPhragmen { iterations } => {
-						BalanceIterations::set(iterations);
-						Miner::<chain::$runtime::Config>::mine_solution_with_snapshot::<
-							SequentialPhragmen<AccountId, Accuracy, Balancing>,
-						>(voters, targets, desired_targets)
-					},
-					Solver::PhragMMS { iterations } => {
-						BalanceIterations::set(iterations);
-						Miner::<chain::$runtime::Config>::mine_solution_with_snapshot::<PhragMMS<AccountId, Accuracy, Balancing>>(
-							voters,
-							targets,
-							desired_targets,
-						)
-					},
-=======
 macro_rules! mine_solution_for {
 	($runtime:tt) => {
 		paste::paste! {
@@ -43,14 +16,14 @@
 						let (voters, targets, desired_targets) = [<snapshot_$runtime>](&api, hash).await?;
 
 						match solver {
-							Solver::SeqPhragmen { .. } => {
-								//BalanceIterations::set(*iterations);
+							Solver::SeqPhragmen { iterations } => {
+								BalanceIterations::set(iterations);
 								Miner::<chain::$runtime::Config>::mine_solution_with_snapshot::<
 									SequentialPhragmen<AccountId, Perbill, Balancing>,
 								>(voters, targets, desired_targets)
 							},
-							Solver::PhragMMS { .. } => {
-								//BalanceIterations::set(*iterations);
+							Solver::PhragMMS { iterations } => {
+								BalanceIterations::set(iterations);
 								Miner::<chain::$runtime::Config>::mine_solution_with_snapshot::<PhragMMS<AccountId, Perbill, Balancing>>(
 									voters,
 									targets,
@@ -59,7 +32,6 @@
 							},
 						}
 						.map_err(|e| Error::Other(format!("{:?}", e)))
->>>>>>> b7df2918
 				}
 		}
 	};
